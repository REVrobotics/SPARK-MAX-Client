--- conflicted
+++ resolved
@@ -1119,10 +1119,10 @@
     padding-right: 35px;
 }
 
-<<<<<<< HEAD
 .bp3-popover.attention-popover {
     box-shadow: 0 0 0 1px rgba(255, 22, 26, 0.1), 0 2px 4px rgba(255, 22, 26, 0.2), 0 8px 24px rgba(255, 22, 26, 0.2);
-=======
+}
+
 .csv__time-interval {
     width: 50%;
 }
@@ -1138,5 +1138,4 @@
     width: 20px;
     height: 3px;
     margin-right: 5px;
->>>>>>> 68bfc093
 }