/**
 * This file defines pure functions which retrieves something from application state.
 * By convention all these functions should be named starting from "query" prefix.
 */

import {countBy, filter, find, first, flatMap, isEmpty, keys, toPairs, uniq, values} from "lodash";
import {
  DEFAULT_DEVICE_CONFIGURATION_ID,
  DEFAULT_TRANSIENT_STATE,
  DeviceId,
  FirmwareTag,
  getDeviceBlockedReason,
  getDeviceCommittedCanId,
  getDeviceId,
  getDeviceParam,
  getDeviceParamValue,
  getDfuDeviceId,
  getNetworkDeviceVirtualId,
  getSignalId,
  getVirtualDeviceId,
  hasDeviceParamError,
  IApplicationState,
  IDestination,
  IDeviceDisplayState,
  IFirmwareEntry,
  isDeviceBlocked,
  isDeviceDirty,
  isDeviceInvalid,
  isDeviceNotConfigured,
  ISignalInstanceState,
  ISignalState,
  ISignalStyle,
  isNetworkDeviceSelectable,
  isNetworkDeviceSelected,
  PathDescriptor,
  ProcessType,
  SignalId,
  toDtoDeviceId,
  VirtualDeviceId
} from "./state";
import {maybeMap} from "../utils/object-utils";
import {ConfigParam, getConfigParamsInGroup} from "../models/ConfigParam";
import {colors, colorToIndex} from "./colors";
import {ConfigParamGroupName, DFU_DEVICE_ALL, ISignalDestinationDto} from "../models/dto";
import {getDeviceParamOrDefault, getDeviceParamValueOrDefault} from "./param-rules/config-param-helpers";
import {compareVersions} from "../utils/string-utils";

export const querySelectedTabId = (state: IApplicationState) => state.ui.selectedTabId;

/**
 * Returns ID of the first USB device
 */
export const queryFirstVirtualDeviceId = ({deviceSet: {orderedDevices, devices}}: IApplicationState) =>
  maybeMap(first(orderedDevices.map((id) => devices[id])), getVirtualDeviceId);

/**
 * Returns all devices having given descriptor
 */
export const queryDevicesByDescriptor = ({deviceSet: {devices}}: IApplicationState, descriptor: PathDescriptor) =>
  filter(devices, (device) => device.descriptor === descriptor);

/**
 * Returns all devices having given descriptor
 */
export const queryDevicesByDeviceId = ({deviceSet: {devices}}: IApplicationState, deviceId: DeviceId) =>
  filter(devices, (device) => getDeviceId(device) === deviceId);

/**
 * Returns true if at least one device exists, otherwise false
 */
export const queryIsConnectableToAnyDevice = (state: IApplicationState) => state.deviceSet.orderedDevices.length > 0;

/**
 * Returns ID of selected device
 */
export const querySelectedVirtualDeviceId = ({context: {selectedVirtualDeviceId}}: IApplicationState) =>
  selectedVirtualDeviceId;

/**
 * Returns ID of selected device
 */
export const querySelectedDeviceId = (state: IApplicationState) => {
  const device = querySelectedDevice(state);
  return device ? getDeviceId(device) : undefined;
};

/**
 * Returns selected device
 */
export const querySelectedDevice = (state: IApplicationState) => {
  const id = querySelectedVirtualDeviceId(state);
  return id ? state.deviceSet.devices[id] : undefined;
};

/**
 * Returns device by its "physical" device ID
 */
export const queryDeviceByDeviceId = (state: IApplicationState, id: DeviceId) =>
  find(state.deviceSet.devices, (device) => getDeviceId(device) === id);

/**
 * Returns device by ID
 */
export const queryDevice = (state: IApplicationState, id: VirtualDeviceId) => state.deviceSet.devices[id];

/**
 * Returns all connected devices (through USB and CAN bus)
 */
export const queryConnectedDevices = (state: IApplicationState) =>
  filter(state.deviceSet.devices, (device) => queryIsDeviceConnected(state, getVirtualDeviceId(device)));

/**
 * Returns all devices having given Can ID
 */
export const queryConnectedDevicesByCanId = (state: IApplicationState, canId: number) =>
  queryConnectedDevices(state).filter((device) => getDeviceCommittedCanId(device) === canId);

/**
 * Returns full Device ID for provided device
 */
export const queryDeviceId = (state: IApplicationState, id: VirtualDeviceId) => {
  const device = queryDevice(state, id);
  return device ? getDeviceId(device) : undefined;
};

/**
 * Returns devices by predefined order
 */
export const queryDevicesInOrder = ({deviceSet: {orderedDevices, devices}}: IApplicationState) =>
  orderedDevices.map((id) => devices[id]);

/**
 * Returns {@link PathDescriptor} for given device ID.
 */
export const queryPathDescriptor = (state: IApplicationState, id: VirtualDeviceId) => {
  const device = queryDevice(state, id);
  return device ? device.descriptor : undefined;
};

/**
 * Returns whether given device is connected or not.
 */
export const queryIsDeviceConnected = (state: IApplicationState, id: VirtualDeviceId) => {
  const device = queryDevice(state, id);
  const connectedDescriptor = queryConnectedDescriptor(state);
  return device ? device.descriptor === connectedDescriptor : false;
};

/**
 * Returns index of descriptor
 */
export const queryDescriptorIndex = (state: IApplicationState, descriptor: PathDescriptor) =>
  state.deviceSet.orderedDescriptors.indexOf(descriptor) + 1;

/**
 * Returns order of descriptors
 */
export const queryDescriptorsInOrder = (state: IApplicationState) => state.deviceSet.orderedDescriptors;

/**
 * Returns whether selected device can be identified
 */
export const querySelectedNetworkDevice = (state: IApplicationState) => {
  const device = querySelectedDevice(state);
  if (device == null) {
    return false;
  }
  return queryNetworkDeviceByDescriptorAndDeviceIdAndUniqueId(
    state,
    device.descriptor,
    device.fullDeviceId,
    device.uniqueId);
};

/**
 * Returns whether any device is connected
 */
export const queryIsHasConnectedDevice = (state: IApplicationState) => {
  const descriptor = queryConnectedDescriptor(state);
  return descriptor != null ? queryHasDescriptor(state, descriptor) : false;
};

/**
 * Returns true if descriptor is known, otherwise false.
 */
export const queryHasDescriptor = (state: IApplicationState, descriptor: PathDescriptor) =>
  state.deviceSet.orderedDescriptors.indexOf(descriptor) >= 0;

/**
 * Returns id of connected device
 */
export const queryConnectedDescriptor = (state: IApplicationState) => state.context.connectedDescriptor;

/**
 * Returns whether selected device is in the connected state
 */
export const queryIsSelectedDeviceConnected = (state: IApplicationState) => {
  const selectedId = querySelectedVirtualDeviceId(state);
  if (selectedId == null) {
    return false;
  }

  return queryIsDeviceConnected(state, selectedId);
};

/**
 * Returns current state of parameters for selected device
 */
export const querySelectedDeviceCurrentConfig = (state: IApplicationState) => {
  const selectedDevice = querySelectedDevice(state);
  if (selectedDevice == null) {
    return;
  }
  return selectedDevice.currentParameters;
};

/**
 * Returns burned parameters
 */
export const querySelectedDeviceBurnedConfig = (state: IApplicationState) => {
  const selectedDevice = querySelectedDevice(state);
  if (selectedDevice == null) {
    return;
  }
  return selectedDevice.burnedParameters;
};

/**
 * Is given parameter is dirty for the selected device
 */
export const queryIsDeviceParameterDirty = (state: IApplicationState,
                                            virtualDeviceId: VirtualDeviceId,
                                            parameter: ConfigParam) => {
  const value = getDeviceParamValueOrDefault(queryDevice(state, virtualDeviceId).currentParameters, parameter);

  const burnedParameters = querySelectedDeviceBurnedConfig(state);
  return burnedParameters && burnedParameters[parameter] != null ? burnedParameters[parameter] !== value : false;
};

/**
 * Returns all dirty devices
 * @param state
 */
export const queryDirtyDevices = (state: IApplicationState) => queryDevicesInOrder(state).filter(isDeviceDirty);

/**
 * Returns whether parameter has invalid value or does not
 */
export const queryHasDeviceParameterError = (state: IApplicationState,
                                             virtualDeviceId: VirtualDeviceId,
                                             param: ConfigParam) =>
  hasDeviceParamError(getDeviceParamOrDefault(queryDevice(state, virtualDeviceId).currentParameters, param));

/**
 * Returns value of parameter for the given device
 */
export const queryDeviceParameterValue = (state: IApplicationState,
                                          virtualDeviceId: VirtualDeviceId,
                                          param: ConfigParam) =>
  getDeviceParamValue(getDeviceParam(queryDevice(state, virtualDeviceId).currentParameters, param));

/**
 * Returns whether processing status should be shown.
 */
export const queryIsInProcessing = (state: IApplicationState) => {
  // Do we have global processing? (for example, searching of devices)
  if (state.context.isProcessing) {
    return true;
  }

  return queryIsSelectedDeviceInProcessing(state);
};

/**
 * Returns if device configuration is invalid. Device is invalid iff it has error for CAN ID parameter.
 */
export const queryIsSelectedDeviceInvalid = (state: IApplicationState) => {
  const selectedDevice = querySelectedDevice(state);
  return selectedDevice == null ? false : isDeviceInvalid(selectedDevice);
};

/**
 * Returns true if device is not configured, otherwise false
 */
export const queryIsSelectedDeviceNotConfigured = (state: IApplicationState) => {
  const selectedDevice = querySelectedDevice(state);
  return selectedDevice == null ? false : isDeviceNotConfigured(selectedDevice);
};

/**
 * Returns true if device can be used right now
 */
export const queryIsSelectedDeviceEnabled = (state: IApplicationState) => {
  return queryIsSelectedDeviceConnected(state)
    && !queryIsSelectedDeviceInProcessing(state)
    && queryIsSelectedDeviceLoaded(state)
    && !queryIsFirmwareLoading(state);
};

/**
 * Returns if device is blocked.
 * @param state
 */
export const queryIsSelectedDeviceBlocked = (state: IApplicationState) => {
  const selectedDevice = querySelectedDevice(state);
  return selectedDevice == null ? false : isDeviceBlocked(selectedDevice);
};

/**
 * Returns if selected device requires user attention
 * @param state
 */
export const querySelectedDeviceBlockedReason = (state: IApplicationState) => {
  const selectedDevice = querySelectedDevice(state);
  return selectedDevice == null ? false : getDeviceBlockedReason(selectedDevice);
};

/**
 * Returns if some of devices requires user attention
 * @param state
 */
export const queryHasGlobalError = (state: IApplicationState) => {
  const devices = queryConnectedDevices(state);
  return devices.some((device) => getDeviceBlockedReason(device) != null);
};

/**
 * Returns true if we have processing for selected device, otherwise false
 */
export const queryIsSelectedDeviceInProcessing = (state: IApplicationState) => {
  const selectedDevice = querySelectedDevice(state);
  return selectedDevice == null ? false : selectedDevice.isProcessing;
};

/**
 * Returns true if parameters were loaded for selected device, otherwise false
 */
export const queryIsSelectedDeviceLoaded = (state: IApplicationState) => {
  const selectedDevice = querySelectedDevice(state);
  return selectedDevice == null ? false : selectedDevice.isLoaded;
};

/**
 * Returns type of processing for selected device, otherwise `undefined`
 * @param state
 */
export const querySelectedDeviceProcessType = (state: IApplicationState) => {
  const selectedDevice = querySelectedDevice(state);
  return selectedDevice == null ? undefined : selectedDevice.processType;
};

/**
 * Returns transient state for selected device
 */
export const querySelectedDeviceTransientParameters = (state: IApplicationState) => {
  const selectedDevice = querySelectedDevice(state);
  return selectedDevice == null ? DEFAULT_TRANSIENT_STATE : selectedDevice.transientParameters;
};

/**
 * Returns human-readable text of processing status
 */
export const queryProcessStatus = (state: IApplicationState) => {
  // Show processStatus if we have global processing. (for example, searching of devices)
  if (state.context.processStatus) {
    return state.context.processStatus;
  }

  // Show processStatus if we have processing for selected device
  const selectedDevice = querySelectedDevice(state);
  return selectedDevice == null ? "" : selectedDevice.processStatus;
};

/**
 * Returns state of network tab
 */
export const queryNetwork = (state: IApplicationState) => state.network;
/**
 * Returns all devices on CAN bus
 */
export const queryNetworkDevices = (state: IApplicationState) => state.network.devices;
/**
 * Returns all devices in DFU mode
 */
export const queryNetworkDfuDevices = (state: IApplicationState) => state.network.dfuDevices;
/**
 * Returns DFU devices to update: either all or only one device can be selected.
 */
export const queryDfuDevicesToUpdate = (state: IApplicationState) => {
  const {dfuDevices, isSelectAllDfuDevices} = state.network;
  return isSelectAllDfuDevices ?
    [DFU_DEVICE_ALL]
    : dfuDevices.filter((dfuDevice) => dfuDevice.selected).map(getDfuDeviceId);
};
/**
 * Returns count of devices.
 */
export const queryDeviceCount = (state: IApplicationState,
                                 targetDescriptor: PathDescriptor,
                                 targetDeviceIds: DeviceId[]) => {
  return queryNetworkDevices(state)
    .filter(({descriptor, deviceId}) => descriptor === targetDescriptor && targetDeviceIds.includes(deviceId)).length;
};
/**
 * Returns count of DFU devices
 */
export const queryDfuDeviceCount = (state: IApplicationState, dfuDeviceIds: string[]) => {
  return dfuDeviceIds[0] === DFU_DEVICE_ALL ? queryNetworkDfuDevices(state).length : dfuDeviceIds.length;
};
/**
 * Returns specific device on CAN bus
 */
export const queryNetworkDevice = (state: IApplicationState, id: string) =>
  find(state.network.devices, (device) => getNetworkDeviceVirtualId(device) === id);
/**
 * Returns devices by descriptor
 */
export const queryNetworkDevicesByDescriptor = (state: IApplicationState,
                                                descriptor: PathDescriptor) =>
  state.network.devices.filter((device) => device.descriptor === descriptor);
/**
 * Returns devices by descriptor and device ID
 */
export const queryNetworkDeviceByDescriptorAndDeviceIdAndUniqueId = (state: IApplicationState,
                                                                     descriptor: PathDescriptor,
                                                                     id: DeviceId,
                                                                     uniqueId: number) =>
  state.network.devices.find((device) =>
    device.descriptor === descriptor && device.deviceId === id && device.uniqueId === uniqueId);

/**
 * Returns if some DFU device is selected
 */
export const queryHasSelectedDfuDevice = (state: IApplicationState) =>
  state.network.dfuDevices.some((device) => device.selected);

/**
 * Returns all selectable network devices
 */
export const querySelectableNetworkDevices = (state: IApplicationState) =>
  queryNetworkDevices(state).filter(isNetworkDeviceSelectable);

/**
 * Returns true if some device is selected
 */
export const queryHasSelectedNetworkDevices = (state: IApplicationState) =>
  querySelectableNetworkDevices(state).some(isNetworkDeviceSelected);

/**
 * Returns true if there is at least one selectable device
 */
export const queryHasSelectableDevices = (state: IApplicationState) => querySelectableNetworkDevices(state).length > 0;

/**
 * Returns true if all devices are selected
 */
export const queryIsAllNetworkDevicesSelected = (state: IApplicationState) => {
  const selectableDevices = querySelectableNetworkDevices(state);
  return selectableDevices.length > 0 && selectableDevices.every(isNetworkDeviceSelected);
};

/**
 * Returns ALL console output. Displayed on network tab
 */
export const queryConsoleOutput = (state: IApplicationState) => state.network.outputText;
/**
 * Returns last message provided by firmware load process
 */
export const queryLastFirmwareLoadingMessage = (state: IApplicationState) => state.network.lastFirmwareLoadingMessage;
/**
 * Returns if the latest firmware was already downloaded
 */
export const queryIsFirmwareDownloaded = (state: IApplicationState) => queryFirmwareConfig(state) != null;
/**
 * Returns if the latest firmware is in process of downloading
 */
export const queryIsFirmwareDownloading = (state: IApplicationState) => state.firmware.loading;
/**
 * Returns if some error has happened while downloading.
 */
export const queryFirmwareDownloadError = (state: IApplicationState) => state.firmware.loadError;
/**
 * Returns state of firmware loading
 */
export const queryFirmwareConfig = (state: IApplicationState) => state.firmware.config;
/**
 * Returns the latest version of firmware.
 */
export const queryLatestFirmwareVersion = (state: IApplicationState) => {
  const firmware = queryFirmwareByTag(state, FirmwareTag.Latest);
  return firmware ? firmware.version : undefined;
};
/**
 * Returns requested firmware by the provided tag (Latest, RecoveryUpdateRequired, etc)
 */
export const queryFirmwareByTag = (state: IApplicationState, tag: FirmwareTag): IFirmwareEntry | undefined => {
  const config = queryFirmwareConfig(state);

  if (config == null || config.firmware == null) {
    return;
  }

  for (const firmware of config.firmware) {
    if (firmware.spec === tag) {
      return firmware;
    }
  }

  return;
};

/**
 * Returns if firmware is updated currently.
 */
export const queryIsFirmwareLoading = (state: IApplicationState) => state.network.firmwareLoading;

/**
 * Returns ID of currently selected configuration
 */
export const querySelectedConfigurationId = (state: IApplicationState) =>
  querySelectedDeviceTransientParameters(state).configurationId;

/**
 * Returns currently selected configuration
 */
export const querySelectedConfiguration = (state: IApplicationState) => {
  const id = querySelectedConfigurationId(state);
  return queryConfiguration(state, id);
};

/**
 * Returns configuration by ID
 */
export const queryConfiguration = (state: IApplicationState, id: string) => find(queryConfigurations(state), {id});
/**
 * Returns all configurations
 */
export const queryConfigurations = (state: IApplicationState) => state.configurations;
/**
 * Returns if current device settings do no correspond to the selected configuration
 */
export const queryIsSelectedConfigurationDirty = (state: IApplicationState) => {
  const configurationId = querySelectedConfigurationId(state);
  // Dirty flag makes sense only for device with loaded parameters and non-default configuration
  if (configurationId === DEFAULT_DEVICE_CONFIGURATION_ID || !queryIsSelectedDeviceLoaded(state)) {
    return false;
  } else {
    const device = querySelectedDevice(state)!;
    // Do not check parameters while we are in process of setting
    if (device.processType === ProcessType.SetConfiguration) {
      return false;
    }
    const deviceParameters = device.currentParameters;
    const configuration = queryConfiguration(state, configurationId)!;
    return configuration.parameters.some((value, param) =>
      value != null && getDeviceParamValue(getDeviceParam(deviceParameters, param)) !== value);
  }
};

/**
 * Returns state of message queue
 */
export const queryMessageQueueConfig = (state: IApplicationState) => state.ui.messageQueue;

/**
 * Returns whether message queue should be opened now.
 * Message queue should be opened iff it has at least one message.
 */
export const queryIsMessageQueueOpened = (state: IApplicationState) => {
  const {messageQueue} = state.ui;
  return messageQueue ? messageQueue.messages.length > 0 : false;
};

/**
 * Returns ID of selected panel
 */
export const queryDisplaySelectedPanel = (state: IApplicationState) => state.display.selectedPanel;
/**
 * Returns shared chart settings
 */
export const queryDisplaySettings = (state: IApplicationState) => state.display.settings;

/**
 * Returns display settings for selected device
 */
export const querySelectedDeviceDisplay = (state: IApplicationState) => {
  const selectedDeviceId = querySelectedVirtualDeviceId(state);
  return selectedDeviceId == null ? undefined : queryDeviceDisplay(state, selectedDeviceId);
};

/**
 * Returns display settings for requested device
 */
export const queryDeviceDisplay = (state: IApplicationState, virtualDeviceId: VirtualDeviceId) =>
  state.display.devices[virtualDeviceId];

/**
 * Returns whether given device is running
 */
export const queryIsDeviceRunning = (state: IApplicationState, virtualDeviceId: VirtualDeviceId) =>
  queryDeviceDisplay(state, virtualDeviceId).run.running;

/**
 * Returns whether signal exists for selected device
 */
export const queryHasSignalForSelectedDevice = (state: IApplicationState) => {
  const display = querySelectedDeviceDisplay(state);
  return display ? display.signals.length > 0 : false;
};

/**
 * Returns set of available signals for selected device
 */
export const querySelectedDeviceSignals = (state: IApplicationState) => {
  const deviceDisplay = querySelectedDeviceDisplay(state);
  if (deviceDisplay == null) {
    return;
  }
  return deviceDisplay.signals;
};

/**
 * Returns set of assigned signals for selected device
 */
export const querySelectedDeviceAssignedSignals = (state: IApplicationState) => {
  const deviceDisplay = querySelectedDeviceDisplay(state);
  if (deviceDisplay == null) {
    return;
  }
  return deviceDisplay.assignedSignals;
};

/**
 * Returns ID of selected signal for selected device
 */
export const querySelectedSignalIdForSelectedDevice = (state: IApplicationState) => {
  const deviceDisplay = querySelectedDeviceDisplay(state);
  if (deviceDisplay == null) {
    return;
  }
  return deviceDisplay.selectedSignalId;
};

/**
 * Returns requested signal for selected device
 */
export const querySelectedDeviceSignal = (state: IApplicationState, signalId: SignalId) => {
  const deviceDisplay = querySelectedDeviceDisplay(state);
  if (deviceDisplay == null) {
    return;
  }
  return deviceDisplay.signals.find((signal) => getSignalId(signal) === signalId);
};

/**
 * Returns run configuration for selected device
 */
export const querySelectedDeviceRun = (state: IApplicationState) => {
  const deviceDisplay = querySelectedDeviceDisplay(state);
  if (deviceDisplay == null) {
    return;
  }
  return deviceDisplay.run;
};

/**
 * Returns IDs of devices matching given predicate
 */
export const queryVirtualDeviceIdsByDisplayPredicate = (state: IApplicationState,
                                                        displayFn: (display: IDeviceDisplayState) => boolean): VirtualDeviceId[] => {
  return toPairs(state.display.devices)
    .filter(([virtualDeviceId, deviceDisplay]) => displayFn(deviceDisplay))
    .map(([virtualDeviceId]) => virtualDeviceId);
};

/**
 * Returns IDs of running devices
 */
export const queryRunningVirtualDeviceIds = (state: IApplicationState) =>
  queryVirtualDeviceIdsByDisplayPredicate(state, (display) => display.run.running);

/**
 * Returns whether there is any running device or not
 */
export const queryHasRunningDevices = (state: IApplicationState) => queryRunningVirtualDeviceIds(state).length > 0;

/**
 * Returns whether there is at least one assigned signal for selected device
 */
export const queryHasAssignedSignalsForSelectedDevice = (state: IApplicationState) => {
  const display = querySelectedDeviceDisplay(state);
  return display ? !isEmpty(display.assignedSignals) : false;
};

/**
 * Returns unique chart style
 */
export const querySignalNewStyle = (state: IApplicationState): ISignalStyle => querySignalStylePalette(state)();

/**
 * Returns palette to enumerate all unused styles
 */
export const querySignalStylePalette = (state: IApplicationState) => {
  const colorToCount = countBy(querySignalsWithInstances(state).map(([_, instance]) => instance.style.color));
  const copiedColors = colors.slice();
  copiedColors.sort((a, b) => {
    const diffUsage = (colorToCount[a] || 0) - (colorToCount[b] || 0);
    return diffUsage ? diffUsage : colorToIndex[a] - colorToIndex[b];
  });
  let lastColorIndex = 0;
  return () => ({color: copiedColors[lastColorIndex === copiedColors.length ? 0 : lastColorIndex++]});
};

/**
 * Returns information about all assigned signals
 */
export const querySignalsWithInstances = (state: IApplicationState): Array<[ISignalState, ISignalInstanceState]> => {
  return flatMap(
    values(state.display.devices),
    ({assignedSignals, signals}) => values(assignedSignals).map((instance) => [
      signals.find((signal) => getSignalId(signal) === instance.signalId)!,
      instance,
    ]));
};

export const queryDisplay = (state: IApplicationState) => state.display;

/**
 * Returns all destinations
 */
export const queryDestinations = (state: IApplicationState): IDestination[] =>
  flatMap(
    keys(state.display.devices),
    (virtualDeviceId) => keys(state.display.devices[virtualDeviceId].assignedSignals).map(Number).map((signalId) => ({
      virtualDeviceId,
      deviceId: queryDeviceId(state, virtualDeviceId)!,
      signalId,
    })));

export const querySignalDestinations = (state: IApplicationState): ISignalDestinationDto[] =>
  flatMap(
    keys(state.display.devices),
    (virtualDeviceId) => keys(state.display.devices[virtualDeviceId].assignedSignals).map(Number).map((signalId) => ({
      deviceId: toDtoDeviceId(queryDeviceId(state, virtualDeviceId)!),
      signalId,
    })));

export const queryLastSyncedConsumers = (state: IApplicationState): IDestination[] => state.display.lastSyncedConsumers;

export const queryLastRunningDeviceIds = (state: IApplicationState): DeviceId[] => state.display.lastRunningDeviceIds;

/**
 * Returns control value by device ID
 */
export const queryRunStateByDeviceId = (state: IApplicationState,
                                        descriptor: PathDescriptor,
                                        deviceId: DeviceId) => {
  const device = find(queryDevicesByDeviceId(state, deviceId), (found) => found.descriptor === descriptor);
  return device ? queryDeviceDisplay(state, getVirtualDeviceId(device)).run : undefined;
};

/**
 * Returns control value by virtual device ID and mode
 */
export const queryControlValue = (state: IApplicationState, virtualDeviceId: VirtualDeviceId) => {
  const device = queryDeviceDisplay(state, virtualDeviceId);
  return device ? device.run.value : 0;
};

export const querySelectedDeviceSearchString = (state: IApplicationState) => {
  const device = querySelectedDevice(state);
  return device ? device.advanced.search : "";
};

/**
 * Returns `true` if dirty parameter exists in the given group, otherwise `false`
 */
export const queryHasDeviceDirtyParameterInGroup = (state: IApplicationState,
                                                    virtualDeviceId: VirtualDeviceId,
                                                    group: ConfigParamGroupName) => {
  const params = getConfigParamsInGroup(group);
  return params.some((param) => queryIsDeviceParameterDirty(state, virtualDeviceId, param));
};

/**
 * Returns `true` if invalid parameter exists in the given group, otherwise `false`
 */
export const queryHasDeviceParameterErrorInGroup = (state: IApplicationState,
                                                    virtualDeviceId: VirtualDeviceId,
                                                    group: ConfigParamGroupName) => {
  const params = getConfigParamsInGroup(group);
  return params.some((param) => queryHasDeviceParameterError(state, virtualDeviceId, param));
};

<<<<<<< HEAD
/**
 * Returns descriptor to be connected after load completes.
 * If descriptor still exists => return it.
 * If descriptor does not exist => find descriptor for devices having device ID overlapping with previous device IDs.
 */
export const queryNextDescriptor = (state: IApplicationState, beforeUpdate: IApplicationState) => {
  const previouslyConnectedDescriptor = queryConnectedDescriptor(beforeUpdate);
  if (previouslyConnectedDescriptor == null || queryHasDescriptor(state, previouslyConnectedDescriptor)) {
    return previouslyConnectedDescriptor;
  }

  const previousDeviceIds = uniq(queryConnectedDevices(beforeUpdate).map(getDeviceId));
  const potentialNextDevices = flatMap(previousDeviceIds, (deviceId) => queryDevicesByDeviceId(state, deviceId));
  const devicesWithNewDescriptor = potentialNextDevices.filter((device) => !queryHasDescriptor(beforeUpdate, device.descriptor));
  return devicesWithNewDescriptor.length === 1 ? devicesWithNewDescriptor[0].descriptor : undefined;
};

/**
 * Returns true if any device has obsoleted firmware version, otherwise false
 */
export const queryHasObsoletedFirmwareVersion = (state: IApplicationState) => {
  // Get the latest firmware version
  const latestVersion = queryFirmwareByTag(state, FirmwareTag.Latest);
  if (latestVersion == null) {
    return false;
  }

  const networkDevices = queryNetworkDevices(state);
  return networkDevices
    .some((device) => device.firmwareVersion && compareVersions(device.firmwareVersion, latestVersion.version) < 0);
};
=======
export const queryDisplayExportSettings = (state: IApplicationState) => state.display.exportSettings;
>>>>>>> 68bfc093
<|MERGE_RESOLUTION|>--- conflicted
+++ resolved
@@ -792,7 +792,6 @@
   return params.some((param) => queryHasDeviceParameterError(state, virtualDeviceId, param));
 };
 
-<<<<<<< HEAD
 /**
  * Returns descriptor to be connected after load completes.
  * If descriptor still exists => return it.
@@ -824,6 +823,5 @@
   return networkDevices
     .some((device) => device.firmwareVersion && compareVersions(device.firmwareVersion, latestVersion.version) < 0);
 };
-=======
-export const queryDisplayExportSettings = (state: IApplicationState) => state.display.exportSettings;
->>>>>>> 68bfc093
+
+export const queryDisplayExportSettings = (state: IApplicationState) => state.display.exportSettings;